import inspect
import math
import argparse
import sys
import os

sys.path.append(os.path.dirname(os.path.dirname(os.path.realpath(__file__))))
from src.lightning import MLP, CNN, LinearModel, ResNet18, RiskModel, ResNet3D, Swin3DModel, ResNet18_adapted
from src.dataset import PathMnist, NLST
from lightning.pytorch.cli import LightningArgumentParser
import lightning.pytorch as pl
from torch.cuda import device_count
import wandb
from torch.backends import cudnn
from lightning import seed_everything
import json
import torch

dirname = os.path.dirname(__file__)
global_seed = json.load(open(os.path.join(dirname, '..', 'global_seed.json')))['global_seed']
seed_everything(global_seed)
cudnn.benchmark = False

NAME_TO_MODEL_CLASS = {
    "mlp": MLP,
    "cnn": CNN,
    "cnn3d": CNN3D,
    "linear": LinearModel,
    "resnet": ResNet18,
    "resnet_adapt": ResNet18_adapted,
    "resnet3d": ResNet3D,
    "swin3d": Swin3DModel,
    "risk_model": RiskModel
}


NAME_TO_DATASET_CLASS = {
    "pathmnist": PathMnist,
    "nlst": NLST
}

MODEL_TO_DATASET = {
    "mlp": "pathmnist",
    "cnn": "pathmnist",
    "cnn3d": "nlst",
    "linear": "pathmnist",
    "resnet": "pathmnist",
    "resnet_adapt": "nlst",
    "resnet3d": "nlst",
    "swin3d": "nlst",
    "risk_model": "nlst"
}

dirname = os.path.dirname(__file__)

def add_main_args(parser: LightningArgumentParser) -> LightningArgumentParser:

    parser.add_argument(
        "--model_name",
        default="mlp",
<<<<<<< HEAD
        choices=["mlp", "linear", "cnn", "cnn3d", "resnet", "resnet_adapt", "risk_model", "swin3d", "resnet3d"],  
=======
        choices=["mlp", "linear", "cnn", "resnet", "resnet_adapt", "swin3d", "resnet3d"],  
>>>>>>> 76bfd582
        help="Name of model to use",
    )

    parser.add_argument(
        "--dataset_name",
        default="pathmnist",
        choices=["pathmnist", "nlst"],
        help="Name of dataset to use"
    )

    parser.add_argument(
        "--project_name",
        default="cornerstone_project_2",
        help="Name of project for wandb"
    )

    parser.add_argument(
        "--monitor_key",
        default="val_loss",
        help="Name of metric to use for checkpointing. (e.g. val_loss, val_acc)"
    )

    parser.add_argument(
        "--checkpoint_path",
        default=None,
        help="Path to checkpoint to load from. If None, init from scratch."
    )

    parser.add_argument(
        "--train",
        default=False,
        type=bool,
        help="Whether to train the model."
    )

    parser.add_argument(
        "--num_layers",
        default=1,
        type=int,
        help="Depth of the model (number of layers)",
    )

    parser.add_argument(
        "--use_bn",
        default=False,
        type=bool,
        help="Whether to batch normalize in each layer",
    )

    parser.add_argument(
        "--hidden_dim",
        default=512,
        type=int,
        help="The dimension of the hidden layer(s)"
    )

    parser.add_argument(
        "--use_data_augmentation",
        default=False,
        type=bool,
        help="Whether to augment the data"
    )

    parser.add_argument(
        "--pretraining",
        default=False,
        type=bool,
        help="Whether to use pretrained model weights (only used for resnet)"
    )

    parser.add_argument(
        "--wandb_entity",
        default='CPH29',
        type=str,
        help="The wandb account to log metrics and models to"
    )

    parser.add_argument(
        "--num_workers",
        type=int,
        default=1,
        help="Number of processes to running in parallel"
    )

    parser.add_argument(
        "--class_balance",
        default=False,
        type=bool,
        help="Whether to perform class-balanced sampling (only used for nlst dataset)"
    )

    parser.add_argument(
        "--batch_size",
        default=6,
        type=int,
        help="Number of samples per batch"
    )

    parser.add_argument(
        "--group_keys",
        default=['race', 'educat', 'gender', 'age', 'ethnic'],
        nargs='*',
        help="The groups to perform subgroup analysis on (only used for nlst dataset)"
    )

    parser.add_argument(
        "--depth_handling",
        default="max_pool",
        choices=["max_pool", "avg_pool", "slice_attention", "3d_conv"],
        help="Method to handle depth dimension in ResNet18_adapted"
    )

    parser.add_argument(
        "--risk",
        action='store_true',
        help="Whether to use the risk model"
    )

    parser.add_argument(
        "--risk_model_checkpoint_path",
        default=None,
        help="Path to checkpoint to load the risk model from. If None, init from scratch. Unused if risk_model == False"
    )

    parser.add_argument(
        "--max_followup",
        default=1,
        type=int,
        help="Maximum number of followups to predict"
    )

    parser.add_argument(
        "--disable_wandb",
        action='store_true',
        help="If set to True, disables wandb logging. Default is False."
    )


    return parser

def parse_args() -> argparse.Namespace:
    parser = LightningArgumentParser()
    parser.add_lightning_class_args(pl.Trainer, nested_key="trainer")
    for model_name, model_class in NAME_TO_MODEL_CLASS.items():
        parser.add_lightning_class_args(model_class, nested_key=model_name)
    for dataset_name, data_class in NAME_TO_DATASET_CLASS.items():
        parser.add_lightning_class_args(data_class, nested_key=dataset_name)
    parser = add_main_args(parser)
    args = parser.parse_args()
    return args

def get_caller():
    caller = os.path.split(inspect.getsourcefile(sys._getframe(1)))[-1]
    return caller

def get_datamodule_num_workers(num_process_workers=None):
    # set per https://discuss.pytorch.org/t/guidelines-for-assigning-num-workers-to-dataloader/813/5
    num_process_workers = num_process_workers if num_process_workers else 1
    datamodule_num_workers = device_count() * 8
    n_cpus = os.cpu_count()
    if datamodule_num_workers * num_process_workers >= n_cpus:
        datamodule_num_workers = math.floor(n_cpus/num_process_workers * .9) 
    return datamodule_num_workers

def get_datamodule(args):
    # get workers for datamodule
    datamodule_num_workers = get_datamodule_num_workers(args.num_workers)
    
    # get datamodule args
    datamodule_vars = vars(vars(args)[args.dataset_name])
    update_vars = {k:v for k,v in vars(args).items() if k in datamodule_vars}
    datamodule_vars.update(update_vars)
    datamodule_vars.update({'num_workers': datamodule_num_workers})

    # init data module
    datamodule = NAME_TO_DATASET_CLASS[args.dataset_name](**datamodule_vars)

    return datamodule

def get_model(args):
    # Initialize the risk model from a checkpoint
    if args.risk and args.risk_model_checkpoint_path:
        print(f'Loading saved risk model from checkpoint')
        model = NAME_TO_MODEL_CLASS['risk_model'].load_from_checkpoint(args.risk_model_checkpoint_path)  
        
        # get backbone string
        backbone_str = list(NAME_TO_MODEL_CLASS.keys())[list(NAME_TO_MODEL_CLASS.values()).index(type(model.model))]
    
        # update model name
        vars(args)['model_name'] = f'risk_{backbone_str}'  

    else:
        # update default model params from args
        model_vars = vars(vars(args)[args.model_name])
        update_vars = {k: v for k, v in vars(args).items() if k in model_vars}
        model_vars.update(update_vars)
    
        # Initialize the model either from scratch or from a checkpoint
        if args.checkpoint_path is None:
            print(f'Initializing {args.model_name} with params:', model_vars)
            model = NAME_TO_MODEL_CLASS[args.model_name](**model_vars)
        else:
            print(f'Loading saved {args.model_name} from checkpoint')
            model = NAME_TO_MODEL_CLASS[args.model_name].load_from_checkpoint(args.checkpoint_path)

        # Initialize the risk model from scratch
        if args.risk and args.risk_model_checkpoint_path is None: 

            # freeze backbone weights if from checkpoint
            if args.checkpoint_path is not None:
                for param in model.parameters():
                    param.requires_grad = False
            
            # update default risk model params from args
            model_vars = vars(vars(args)['risk_model'])
            update_vars = {k: v for k, v in vars(args).items() if k in model_vars}
            model_vars['backbone'] = model # add model backbone
            model_vars.update(update_vars)

            print(f'Initializing risk model with backbone {args.model_name} and params:', update_vars)
            model = NAME_TO_MODEL_CLASS['risk_model'](**model_vars)

            # update model name
            vars(args)['model_name'] = f'risk_{args.model_name}'

    return model


def get_trainer(args, strategy='ddp', logger=None, callbacks=[], devices=None):
    args.trainer.accelerator = 'auto'
    args.trainer.strategy = strategy if not args.risk else 'ddp_find_unused_parameters_true'
    args.trainer.logger = logger
    args.trainer.precision = "bf16-mixed" ## This mixed precision training is highly recommended
    args.trainer.min_epochs = 20
    if devices:
        args.trainer.devices = devices

    # set checkpoint save directory
    dirpath = os.path.join(dirname, '../models', args.model_name)
    if not os.path.isdir(dirpath):
        os.makedirs(dirpath)

    args.trainer.callbacks = callbacks

    # init trainer
    trainer_args = vars(args.trainer)
    trainer = pl.Trainer(**trainer_args)

    return trainer

def get_logger(args):
    if args.disable_wandb:
        print("wandb logging is disabled.")
        return None
    else:
        logger = pl.loggers.WandbLogger(
            project=args.project_name,
            entity=args.wandb_entity,
            group=args.model_name,
            dir=os.path.join(dirname, '..')
        )
        return logger

def get_callbacks(args):
    # set checkpoint save directory
    dirpath = os.path.join(dirname, '../models', args.model_name)
    if not os.path.isdir(dirpath):
        os.makedirs(dirpath)
    
    callbacks = [
        pl.callbacks.ModelCheckpoint(
            monitor=args.monitor_key,
            mode='min' if "loss" in args.monitor_key else "max",
            dirpath=dirpath,
            filename=args.model_name + '-{epoch:002d}-{val_loss:.2f}',
            save_last=True,
        ),
        pl.callbacks.EarlyStopping(
            monitor=args.monitor_key,
            mode='min' if "loss" in args.monitor_key else "max",
            patience=10,
            check_on_train_epoch_end=True
        )]
    
    return callbacks


def main(args: argparse.Namespace):
    print("Loading data ..")
    print(f"Training: {args.train}")
    print(f"Model Name: {args.model_name}")
    print(f"Dataset Name: {args.dataset_name}")
    print(f"Pretraining: {args.pretraining}")
    print(f"Num Workers: {args.num_workers}")

    print("Preparing lighning data module (encapsulates dataset init and data loaders)")
    """
        Most the data loading logic is pre-implemented in the LightningDataModule class for you.
        However, you may want to alter this code for special localization logic or to suit your risk
        model implementations
    """

    datamodule = get_datamodule(args)
    model = get_model(args)
    logger = get_logger(args)
    callbacks = get_callbacks(args)
    trainer = get_trainer(args, callbacks=callbacks, logger=logger)
    torch.cuda.set_per_process_memory_fraction(0.8, device=0)

    if args.train:
        print("Training model")
        trainer.fit(model, datamodule)

        print("Best model checkpoint path: ", trainer.checkpoint_callback.best_model_path)

    print("Evaluating model on validation set")
    trainer.validate(model, datamodule)

    print("Evaluating model on test set")
    trainer.test(model, datamodule)

    if not args.disable_wandb:
        if logger:
            logger.finalize('success')
        wandb.finish()


    print("Done")


if __name__ == '__main__':
    __spec__ = None
    args = parse_args()
    main(args)
<|MERGE_RESOLUTION|>--- conflicted
+++ resolved
@@ -58,11 +58,7 @@
     parser.add_argument(
         "--model_name",
         default="mlp",
-<<<<<<< HEAD
-        choices=["mlp", "linear", "cnn", "cnn3d", "resnet", "resnet_adapt", "risk_model", "swin3d", "resnet3d"],  
-=======
-        choices=["mlp", "linear", "cnn", "resnet", "resnet_adapt", "swin3d", "resnet3d"],  
->>>>>>> 76bfd582
+        choices=["mlp", "linear", "cnn", "cnn3d", "resnet", "resnet_adapt", "swin3d", "resnet3d"],  
         help="Name of model to use",
     )
 
