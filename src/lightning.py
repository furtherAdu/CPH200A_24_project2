import functools
import operator
import lightning.pytorch as pl
import torch
import torch.nn as nn
import torch.nn.functional as F
from torch.optim.lr_scheduler import LinearLR
import torchmetrics
import torchvision.models as models
from src.cindex import concordance_index
from einops import rearrange
from torchvision.models.video import r3d_18, R3D_18_Weights
from torchvision.models.video import swin3d_b, Swin3D_B_Weights
import os
from math import ceil
import numpy as np
import matplotlib.pyplot as plt
from matplotlib.pyplot import cm
from sklearn.metrics import RocCurveDisplay, roc_curve
from NLST_data_dict import subgroup_dict
import warnings
from sklearn.exceptions import UndefinedMetricWarning
from einops.layers.torch import Reduce
from NLST_data_dict import clinical_feature_type, subgroup_feature_type
import os
import matplotlib.pyplot as plt
import pdb

dirname = os.path.dirname(__file__)
warnings.filterwarnings("ignore", category=UndefinedMetricWarning)

def compute_iou(pred_mask, true_mask, threshold=0.5):
    pred_binary = (pred_mask > threshold).float()
    intersection = (pred_binary * true_mask).sum()
    union = pred_binary.sum() + true_mask.sum() - intersection
    if union == 0:
        return 0.0
    else:
        return (intersection / union).item()

def visualize_and_save_predictions(input_image, true_mask, pred_mask, patient_id, slice_idx, batch_idx, output_dir='visualizations/train'):
    """
    Visualize the input image, true mask, and predicted mask, and save the results to a specified directory.

    Parameters:
    input_image (torch.Tensor): Input image tensor with shape [C, D, H, W]
    true_mask (torch.Tensor): Ground truth mask tensor with shape [C, D, H, W]
    pred_mask (torch.Tensor): Predicted mask tensor with shape [D, H, W]
    patient_id (int): Patient id of the sample in the batch
    slice_idx (int): Index of the slice to visualize
    batch_idx (int): Index of the current batch
    output_dir (str): Directory name to save the visualizations
    """
    # Ensure the output directory exists
    os.makedirs(output_dir, exist_ok=True)

    # Create subdirectory for the current sample
    sample_dir = os.path.join(output_dir, f'patient_{patient_id}')
    os.makedirs(sample_dir, exist_ok=True)

    # Extract the specified slice
    # Handle input_image
    image_slice = input_image[0, slice_idx, :, :].cpu().numpy()  # Shape: [H, W]

    # Handle true_mask
    if true_mask.dim() == 4:
        true_mask = true_mask[0]  # Remove channel dimension (assuming C=1)
    true_mask_slice = true_mask[slice_idx, :, :].cpu().numpy()  # Shape: [H, W]

    # Handle pred_mask
    pred_mask_slice = pred_mask[slice_idx, :, :].detach().cpu().numpy()  # Shape: [H, W]

    # Apply threshold to get binary predicted mask
    pred_mask_binary = (pred_mask_slice > 0.5).astype(float)

    # Create subplots
    fig, axs = plt.subplots(1, 3, figsize=(15, 5))

    # Display input image
    axs[0].imshow(image_slice, cmap='gray')
    axs[0].set_title('Input Image')
    axs[0].axis('off')

    # Display ground truth mask
    axs[1].imshow(image_slice, cmap='gray')
    axs[1].imshow(true_mask_slice, alpha=0.5, cmap='Reds')
    axs[1].set_title('Ground Truth Mask')
    axs[1].axis('off')

    # Display predicted mask
    axs[2].imshow(image_slice, cmap='gray')
    axs[2].imshow(pred_mask_binary, alpha=0.5, cmap='Blues')
    axs[2].set_title('Predicted Mask')
    axs[2].axis('off')

    # Adjust layout and save the figure
    plt.tight_layout()
    output_path = os.path.join(sample_dir, f'batch_{batch_idx}_slice_{slice_idx}.png')
    plt.savefig(output_path)
    plt.close()
    return fig

class Classifer(pl.LightningModule):
    def __init__(self, num_classes=9, init_lr=3e-4):
        super().__init__()
        self.init_lr = init_lr
        self.num_classes = num_classes

        # Define loss fn for classifier
        self.loss = nn.CrossEntropyLoss()
        self.localization_loss_fn = nn.BCEWithLogitsLoss()

        self.accuracy = torchmetrics.Accuracy(task="multiclass", num_classes=self.num_classes)
        self.auc = torchmetrics.AUROC(task="binary" if self.num_classes == 2 else "multiclass", num_classes=self.num_classes)
        self.confmat = torchmetrics.ConfusionMatrix(task="binary" if self.num_classes == 2 else "multiclass", num_classes=self.num_classes)

        self.training_outputs = []
        self.validation_outputs = []
        self.test_outputs = []

    def get_xy(self, batch, return_region_mask=False):
        if isinstance(batch, list):
            x, y = batch[0], batch[1]
        else:
            assert isinstance(batch, dict)
            x, y = batch["x"], batch["y_seq"][:,0]
        
        if return_region_mask:
            region_mask = batch['mask']
            return x, y.to(torch.long).view(-1), region_mask
        else:
            return x, y.to(torch.long).view(-1)

    def training_step(self, batch, batch_idx):
        x, y = self.get_xy(batch)

        # get predictions from your model and store them as y_hat
        y_hat = self.forward(x)

        loss = self.loss(y_hat, y)

        self.log('train_acc', self.accuracy(y_hat, y), prog_bar=True)
        self.log('train_loss', loss, prog_bar=True)

        ## Store the predictions and labels for use at the end of the epoch
        self.training_outputs.append({
            "y_hat": y_hat,
            "y": y
        })
        return loss

    def validation_step(self, batch, batch_idx):
        x, y = self.get_xy(batch)

        y_hat = self.forward(x)

        loss = self.loss(y_hat, y)

        self.log('val_loss', loss, sync_dist=True, prog_bar=True)
        self.log("val_acc", self.accuracy(y_hat, y), sync_dist=True, prog_bar=True)

        self.validation_outputs.append({
            "y_hat": y_hat,
            "y": y
        })

        if self.trainer.datamodule.name == 'NLST':
            self.validation_outputs[-1].update({
                            "criteria": batch[self.trainer.datamodule.criteria],
                            **{k:batch[k] for k in self.trainer.datamodule.group_keys},
            })
        return loss

    def test_step(self, batch, batch_idx):
        x, y = self.get_xy(batch)

        y_hat = self.forward(x)

        loss = self.loss(y_hat, y)

        self.log('test_loss', loss, sync_dist=True, prog_bar=True)
        self.log('test_acc', self.accuracy(y_hat, y), sync_dist=True, prog_bar=True)

        self.test_outputs.append({
            "y_hat": y_hat,
            "y": y
        })

        if self.trainer.datamodule.name == 'NLST':
            self.test_outputs[-1].update({
                             "criteria": batch[self.trainer.datamodule.criteria],
                            **{k:batch[k] for k in self.trainer.datamodule.group_keys},
            })
        return loss
    
    def on_train_epoch_end(self):
        y_hat = torch.cat([o["y_hat"] for o in self.training_outputs])
        y = torch.cat([o["y"] for o in self.training_outputs])
        if self.num_classes == 2:
            probs = F.softmax(y_hat, dim=-1)[:,-1]
        else:
            probs = F.softmax(y_hat, dim=-1)
        self.log("train_auc", self.auc(probs, y.view(-1)), sync_dist=True, prog_bar=True)

        # confusion matrix metrics for model predictions
        conf_metrics = self.get_confmat_metrics(probs if self.num_classes==2 else probs.argmax(dim=1), y)
        self.log_dict({f'train_{k}': v for k,v in conf_metrics.items()}, sync_dist=True, prog_bar=True)

        self.training_outputs = []

    def on_validation_epoch_end(self):
        y_hat = torch.cat([o["y_hat"] for o in self.validation_outputs])
        y = torch.cat([o["y"] for o in self.validation_outputs])
        if self.num_classes == 2:
            probs = F.softmax(y_hat, dim=-1)[:,-1]
        else:
            probs = F.softmax(y_hat, dim=-1)
        self.log("val_auc", self.auc(probs, y.view(-1)), sync_dist=True, prog_bar=True)

        # confusion matrix metrics for model predictions
        conf_metrics = self.get_confmat_metrics(probs if self.num_classes==2 else probs.argmax(dim=1), y)
        self.log_dict({f'val_{k}':v for k,v in conf_metrics.items()}, sync_dist=True, prog_bar=True)

        # confusion matrix metrics for criteria (e.g. lungrads)
        if self.trainer.datamodule.name == 'NLST':
            criteria = torch.cat([o["y"] for o in self.validation_outputs])
            criteria_conf_metrics = self.get_confmat_metrics(criteria, y)
            self.log_dict({f'val_{k}_{self.trainer.datamodule.criteria}':v 
                           for k,v in criteria_conf_metrics.items()}, sync_dist=True, prog_bar=True)

        self.roc_analysis_across_nodes(self.validation_outputs, plot_label='val set')
        self.validation_outputs = []

    def on_test_epoch_end(self):
        y_hat = torch.cat([o["y_hat"] for o in self.test_outputs])
        y = torch.cat([o["y"] for o in self.test_outputs])

        if self.num_classes == 2:
            probs = F.softmax(y_hat, dim=-1)[:,-1]
        else:
            probs = F.softmax(y_hat, dim=-1)

        self.log("test_auc", self.auc(probs, y.view(-1)), sync_dist=True, prog_bar=True)

        # confusion matrix metrics for model prediction
        conf_metrics = self.get_confmat_metrics(probs if self.num_classes==2 else probs.argmax(dim=1), y)
        self.log_dict({f'test_{k}':v for k,v in conf_metrics.items()}, sync_dist=True, prog_bar=True)

        # confusion matrix metrics for criteria (e.g. lungrads)
        if self.trainer.datamodule.name == 'NLST':
            criteria = torch.cat([o["y"] for o in self.test_outputs])
            criteria_conf_metrics = self.get_confmat_metrics(criteria, y)
            self.log_dict({f'test_{k}_{self.trainer.datamodule.criteria}':v 
                           for k,v in criteria_conf_metrics.items()}, sync_dist=True, prog_bar=True)            


        self.roc_analysis_across_nodes(self.test_outputs, plot_label='test set')
        self.test_outputs = []

    def configure_optimizers(self):
        optimizer = torch.optim.Adam(self.parameters(), lr=self.init_lr)
        scheduler = LinearLR(optimizer)
        return [optimizer], [scheduler]
    
    def init_weights(m, nonlinearity='relu'):
        if isinstance(m, nn.Conv2d):
            nn.init.kaiming_uniform_(m.weight, nonlinearity=nonlinearity)
        elif isinstance(m, nn.Linear):
            nn.init.kaiming_uniform_(m.weight, nonlinearity=nonlinearity)

    def roc_analysis_across_nodes(self, split_outputs, plot_label='val set'):
        if self.trainer.datamodule.name == 'NLST':
            output_across_samples = self.get_outputs_across_samples(split_outputs)
            
            # init empty tensors to gather tensors across nodes
            output_across_nodes = {}
            for k,v in output_across_samples.items():
                node_v_size = list(v.size())
                node_v_size[0] *= self.trainer.world_size
                output_across_nodes[k] = torch.zeros(node_v_size).type(v.type()).to(self.device).contiguous()

            # wait for all nodes to catch up
            torch.distributed.barrier()

            # gather each tensor necessary for ROC plotting
            for name, tensor in output_across_samples.items():
                torch.distributed.all_gather_into_tensor(output_across_nodes[name], tensor.contiguous(), async_op=False)

            if self.global_rank == 0: # on node 0
                # send to numpy
                output_across_nodes = {k:self.safely_to_numpy(v) for k,v in output_across_nodes.items()}

                # transform arrays as needed
                for k in self.trainer.datamodule.group_keys:
                    feature_type = subgroup_feature_type[k]
                    if k in self.trainer.datamodule.vectorizer.features_fit[feature_type]:
                        feature = self.trainer.datamodule.vectorizer.transform({k: output_across_nodes[k]}, feature_type)
                        if feature_type == 'categorical':
                            feature[k] = np.argmax(feature[k], axis=1)
                        output_across_nodes.update(feature)
                    
                # print(probs, y.view(-1), group_data) # samples are 2x batch_size
                self.roc_analysis(output_across_nodes=output_across_nodes,
                                  plot_label=plot_label)
                
    def get_outputs_across_samples(self, split_outputs, output_keys=['y', 'y_hat', 'criteria']):
        # collect outputs across samples into a single tensor
        output_across_samples = {}
        for k in [*output_keys, *self.trainer.datamodule.group_keys]: 
            output = torch.cat([o[k] for o in split_outputs])
            if k == 'y_hat':
                if self.num_classes == 2:
                    output = F.softmax(output, dim=-1)[:,-1]
                else:
                    output = F.softmax(output, dim=-1)
            output = output.view(-1)
            output_across_samples.update({k: output})
        
        return output_across_samples

    @ staticmethod
    def safely_to_numpy(tensor):
        return tensor.to(torch.float).cpu().numpy().squeeze()

    @staticmethod
    def plot_roc_operation_point(y, y_hat, ax, plot_label, color='g'):
        fpr, tpr, _ = roc_curve(y, y_hat)
        ax.plot(fpr[1], tpr[1], color=color, marker='o', linestyle='None', label=f'{plot_label} operation point')
    
    def roc_analysis(self, output_across_nodes, plot_label):
        # unpack data
        y = output_across_nodes['y']
        y_hat = output_across_nodes['y_hat']
        criteria = output_across_nodes['criteria']
        group_data = {k:v for k,v in output_across_nodes.items() if k in self.trainer.datamodule.group_keys}

        # generate plots
        roc_plot = self.generate_roc(y, y_hat, criteria)
        print('ROC curve generated.')
        if group_data:
            subgroup_roc_plot = self.generate_subgroup_roc(y, y_hat, criteria, group_data, plot_label=self.trainer.datamodule.criteria)
            print('Subgroup ROC curve generated.')
        
        # generate plot names
        plot_name = f'ROC, {plot_label}, epoch{self.current_epoch}'
        subgroup_plot_name = f'ROC by subgroups, {plot_label}, epoch{self.current_epoch}'
        
        # log plots
        if self.logger.experiment:
            wandb_logger = self.logger
            wandb_logger.log_image(key=plot_name, images=[roc_plot])
            if group_data:
                wandb_logger.log_image(key=subgroup_plot_name, images=[subgroup_roc_plot])

    def generate_roc(self, y, y_hat, criteria):
        fig, ax = plt.subplots(ncols=1, nrows=1, figsize=(8, 8))

        self.plot_roc_operation_point(y,
                                      criteria,
                                      ax=ax,
                                      plot_label=self.trainer.datamodule.criteria)

        RocCurveDisplay.from_predictions(y,
                                         y_hat,
                                         name=None,
                                         plot_chance_level=True,
                                         ax=ax)

        ax.legend(loc='lower right', prop={'size': 8})
        plt.close()

        return fig

    def generate_subgroup_roc(self, y, y_hat, criteria, group_data, plot_label):
        # set up figure
        ncols = 2
        nrows = ceil(len(group_data)/ncols)
        fig, axs = plt.subplots(nrows, ncols, figsize=(int(ncols*10), (int(nrows*8))))
        axs = axs.ravel()
        axs_count = 0
        for group_key, group_i in group_data.items(): 
            # Plot operation point for_criteria
            self.plot_roc_operation_point(y,
                                          criteria,
                                          ax=axs[axs_count],
                                          plot_label=plot_label)
            
            subgroups = np.unique(group_i)
            for j, subgroup in enumerate(subgroups):
                # get group indices
                subgroup_idxs = np.argwhere(group_i == subgroup)

                # get subgroup name
                feature_type = subgroup_feature_type[group_key]
                if group_key in self.trainer.datamodule.vectorizer.features_fit[feature_type]:
                    subgroup_name = self.trainer.datamodule.vectorizer.feature_levels[feature_type][group_key][j]
                else:
                    subgroup_name = subgroup_dict[group_key][subgroup]                    

                # get roc curve kwargs
                roc_kwargs = dict(name=subgroup_name, 
                                  pos_label=1,
                                  ax=axs[axs_count])
                
                if j == len(subgroups) - 1:
                    roc_kwargs.update(dict(plot_chance_level=True))

                # generate roc curve
                RocCurveDisplay.from_predictions(y[subgroup_idxs],
                                                 y_hat[subgroup_idxs], 
                                                 **roc_kwargs)
            
            axs[axs_count].grid()
            axs[axs_count].legend(loc='lower right', prop={'size': 8})
            axs_count += 1
        
        # remove unused subplots
        for i in range(axs_count, int(nrows*ncols)):
            fig.delaxes(axs[i])

        plt.tight_layout()
        plt.close()

        return fig        

    def get_confmat_metrics(self, y_hat, y, by_class=False):
        # Calculate confusion matrix 
        cm = self.confmat(y_hat, y) # axes: (true, predicted)

        # get pos/neg count per class
        TP = cm.diag()
        FP = cm.sum(dim=0) - TP
        FN = cm.sum(dim=1) - TP 
        TN = cm.sum() - (FP + FN + TP)
                
        metric_dict = {
            'sensitivity': TP/(TP+FN), # tpr
            'specificity': TN/(TN+FN), # tnr
            'precision': TP/(TP+FP), # ppv
            'fpr': FP/(FP+TN),
        }

        if not by_class:
            metric_dict = {k:v.mean() for k,v in metric_dict.items()}

        return metric_dict

    def step_3d(self, batch, batch_idx, stage, outputs, visualize_localization=False):
        x, y, region_mask = self.get_xy(batch, return_region_mask=True)

        y_hat, activation_map = self.forward(x, return_maps=True)

        # Reduce activation map to single channel; normalize using sigmoid
        activation_map_reduced = activation_map.mean(dim=1, keepdim=True)
        activation_map_normalized = torch.sigmoid(activation_map_reduced)
        # activation_map_normalized = torch.sigmoid(activation_map.mean(dim=1, keepdim=True))
        
        # Resize mask to match activation map size
        region_mask_resized = F.interpolate(
            region_mask,
            size=activation_map.shape[2:],  # Match spatial dimensions (D', H', W')
            mode='nearest'  # Use nearest interpolation for masks
        ).float()

        # calculate loss
        classification_loss = self.loss(y_hat, y)

        use_localization = False
        if use_localization:
            # localization_loss = self.localization_loss_fn(activation_map_normalized, region_mask_resized)
            localization_loss = self.localization_loss_fn(activation_map_reduced, region_mask_resized)

        else:
            localization_loss = 0
        total_loss = classification_loss + 0.5 * localization_loss  # Adjust weight as needed

        # Compute metrics
        iou = compute_iou(activation_map_normalized, region_mask_resized) if region_mask_resized.sum() > 0 else float('nan')
        accuracy = self.accuracy(y_hat, y)

        metric_dict = {'iou': iou,
                       'loss': total_loss, 
                       'acc': accuracy,
                       'classification_loss': classification_loss,
                       'localization_loss': localization_loss}
        
        # Log metrics to wandb
        for metric_name, metric_value in metric_dict.items():
            self.log(f'{stage}_{metric_name}', metric_value, prog_bar=True, on_epoch=True, on_step=True, sync_dist=True)
        
        outputs.append({
            "y_hat": y_hat,
            "y": y
        })
        if self.trainer.datamodule.name == 'NLST':
            outputs[-1].update({
                "criteria": batch[self.trainer.datamodule.criteria],
                **{k:batch[k] for k in self.trainer.datamodule.group_keys},
            })

        # Visualization and saving
        if visualize_localization:
            for sample_idx in range(x.size(0)):
                if y[sample_idx]: # if sample has cancer diagnosis
                    input_image = x[sample_idx]  # Shape: [C, D, H, W]
                    true_mask = region_mask[sample_idx]  # Shape: [1, D, H, W]
                    pred_mask = activation_map_normalized[sample_idx].unsqueeze(0) # Shape: [1, 1, D', H', W']

                    # Upsample pred_mask to match input_image size
                    pred_mask_upsampled = F.interpolate(
                        pred_mask,
                        size=input_image.shape[1:],  # Match spatial dimensions (D, H, W)
                        mode='trilinear',
                        align_corners=False
                    )

                    # Remove unnecessary dimensions
                    pred_mask_upsampled = pred_mask_upsampled.squeeze()  # Shape: [D, H, W]

                    # Define the slice index to visualize
                    slice_idx = pred_mask_upsampled.shape[0] // 2  # Middle slice along depth

                    # get patient id
                    pid = batch['pid'][sample_idx].tolist()[0]

                    # Save visualization
                    localization_fig = visualize_and_save_predictions(
                                        input_image,
                                        true_mask,
                                        pred_mask_upsampled,
                                        patient_id=pid,
                                        slice_idx=slice_idx,
                                        batch_idx=batch_idx,
                                        output_dir=f'visualizations/{self.__class__.__name__}/{stage}/epoch{self.trainer.current_epoch}'
                                    )
                
                    # log plots
                    plot_name = f'localization_{stage}set_pid{pid}_slice{slice_idx}'
                    if self.logger.experiment:
                        wandb_logger = self.logger
                        wandb_logger.log_image(key=plot_name, images=[localization_fig])                 
    
        return total_loss
<<<<<<< HEAD
        
=======
>>>>>>> 944b795f
class MLP(Classifer):
    def __init__(self, input_dim=28*28*3, hidden_dim=128, num_layers=1, num_classes=9, use_bn=False, init_lr=1e-3, **kwargs):
        super().__init__(num_classes=num_classes, init_lr=init_lr)
        self.save_hyperparameters()

        self.hidden_dim = hidden_dim
        self.use_bn = use_bn
        self.bn = [nn.BatchNorm1d(hidden_dim)] if self.use_bn else []
        self.num_layers = num_layers

        self.first_layer = nn.Sequential(nn.Linear(input_dim, self.hidden_dim),
                                         *self.bn,
                                         nn.ReLU())

        self.hidden_layers = []
        for _ in range(self.num_layers - 1):
            self.hidden_layers.append(nn.Sequential(nn.Linear(self.hidden_dim, self.hidden_dim),
                                                    *self.bn,
                                                    nn.ReLU())
                                         )

        self.final_layer = nn.Sequential(nn.Linear(self.hidden_dim, num_classes),    
                                         nn.Softmax(dim=-1)
                                         )

        self.model = nn.Sequential(self.first_layer,
                                   *self.hidden_layers,
                                   self.final_layer
                                   )
        
        self.model.apply(self.init_weights)

    def forward(self, x):
        
        batch_size, channels, width, height = x.size()
        x = rearrange(x, 'b c w h -> b (w h c)')
        return self.model(x)


class LinearModel(Classifer):
    def __init__(self, input_dim=28*28*3, hidden_dim=128, num_layers=1, num_classes=9, use_bn=False, init_lr=1e-3, **kwargs):
        super().__init__(num_classes=num_classes, init_lr=init_lr)
        self.save_hyperparameters()

        self.hidden_dim = hidden_dim
        self.use_bn = use_bn
        self.bn = [nn.BatchNorm1d(self.hidden_dim)] if self.use_bn else []
        self.num_layers = num_layers

        self.first_layer = nn.Sequential(nn.Linear(input_dim, self.hidden_dim),
                                         *self.bn)

        self.hidden_layers = []
        for _ in range(self.num_layers - 1):
            self.hidden_layers.append(nn.Sequential(nn.Linear(self.hidden_dim, self.hidden_dim),
                                                    *self.bn)
                                         )

        self.final_layer = nn.Sequential(nn.Linear(self.hidden_dim, num_classes),    
                                         nn.Softmax(dim=-1)
                                         )

        self.model = nn.Sequential(self.first_layer,
                                   *self.hidden_layers,
                                   self.final_layer
                                   )

    def forward(self, x):
        batch_size, channels, width, height = x.size()
        x = rearrange(x, 'b c w h -> b (w h c)')
        return self.model(x)


class CNN(Classifer):
    def __init__(self, input_dim=(3, 28, 28), hidden_dim=128, num_layers=1, num_classes=9, use_bn=False, init_lr = 1e-3, **kwargs):
        super().__init__(num_classes=num_classes, init_lr=init_lr)
        self.save_hyperparameters()

        self.hidden_dim = hidden_dim
        self.use_bn = use_bn
        self.bn_fc = [nn.BatchNorm1d(hidden_dim)] if self.use_bn else []
        self.num_layers = num_layers

        # initialize convolutional layers 
        self.feature_extractor = []
        for i in range(num_layers):
            if i == 0: # first conv layer
                in_channels = input_dim[0]
                out_channels = 20
                k = 5 # Conv2d kernel size
                conv_layer = nn.Sequential(nn.Conv2d(in_channels=in_channels, out_channels=out_channels, kernel_size=(k,k)),
                                           nn.MaxPool2d(kernel_size=(2, 2), stride=(2, 2)),
                                           nn.ReLU()
                                            )
            else: # subsequent conv layers
                k = 3
                bn_conv = [nn.BatchNorm2d(out_channels)] if self.use_bn else []
                conv_layer = nn.Sequential(nn.Conv2d(in_channels=in_channels, out_channels=out_channels, kernel_size=(k,k)),
                                           *bn_conv,
                                           nn.MaxPool2d(kernel_size=(2, 2), stride=(2, 2)),
                                           nn.ReLU()
                                           )

            self.feature_extractor.append(conv_layer)
            
            # set channels for i > 0
            in_channels = out_channels
            out_channels *= 2
        
        self.feature_extractor = nn.Sequential(*self.feature_extractor)

        # get number of output features from conv layers
        num_features_before_fc = functools.reduce(operator.mul, list(self.feature_extractor(torch.rand(1, *input_dim)).shape))
            
		# initialize fully connected layers
        self.classifier = []
        for i in range(num_layers):
            in_features = num_features_before_fc if i == 0 else self.hidden_dim

            if i == num_layers - 1: # add final fc layer
                fc_layer = nn.Sequential(nn.Linear(in_features, num_classes),
                                         nn.Softmax(dim=-1)
                                         )
                        
            else: # add consequent fc layres
                fc_layer = nn.Sequential(nn.Linear(in_features=in_features, out_features=self.hidden_dim),
                                        *self.bn_fc,
                                        nn.ReLU()
                                        )
        
            self.classifier.append(fc_layer)
        
        self.classifier = nn.Sequential(*self.classifier)              

    def forward(self, x):
        batch_size, channels, width, height = x.size()
        x = rearrange(x, 'b c w h -> b c h w')
        x = self.feature_extractor(x).flatten(1)
        return self.classifier(x)


    def __init__(self, input_dim=(3, 16, 28, 28), hidden_dim=128, num_layers=1, num_classes=9, use_bn=False, init_lr=1e-3, **kwargs):
        super().__init__()
        self.save_hyperparameters()

        self.hidden_dim = hidden_dim
        self.use_bn = use_bn
        self.bn_fc = [nn.BatchNorm1d(hidden_dim)] if self.use_bn else []
        self.num_layers = num_layers
        self.init_lr = init_lr

        # Initialize convolutional layers
        self.feature_extractor = []
        for i in range(num_layers):
            if i == 0:  # First conv layer
                in_channels = input_dim[0]
                out_channels = 20
                k = 3  # Conv3d kernel size
                conv_layer = nn.Sequential(
                    nn.Conv3d(in_channels=in_channels, out_channels=out_channels, kernel_size=(k, k, k)),
                    nn.MaxPool3d(kernel_size=(2, 2, 2), stride=(2, 2, 2)),
                    nn.ReLU()
                )
            else:  # Subsequent conv layers
                k = 3
                bn_conv = [nn.BatchNorm3d(out_channels)] if self.use_bn else []
                conv_layer = nn.Sequential(
                    nn.Conv3d(in_channels=in_channels, out_channels=out_channels, kernel_size=(k, k, k)),
                    *bn_conv,
                    nn.MaxPool3d(kernel_size=(2, 2, 2), stride=(2, 2, 2)),
                    nn.ReLU()
                )

            self.feature_extractor.append(conv_layer)

            # Update channels for layers i > 0
            in_channels = out_channels
            out_channels *= 2

        self.feature_extractor = nn.Sequential(*self.feature_extractor)

        # Get the number of output features from conv layers
        num_features_before_fc = functools.reduce(operator.mul, list(self.feature_extractor(torch.rand(1, *input_dim)).shape[1:]))

        # Initialize fully connected layers
        self.classifier = []
        for i in range(num_layers):
            in_features = num_features_before_fc if i == 0 else self.hidden_dim

            if i == num_layers - 1:  # Final fc layer
                fc_layer = nn.Sequential(
                    nn.Linear(in_features, num_classes),
                    nn.Softmax(dim=-1)
                )
            else:  # Hidden fc layers
                fc_layer = nn.Sequential(
                    nn.Linear(in_features=in_features, out_features=self.hidden_dim),
                    *self.bn_fc,
                    nn.ReLU()
                )

            self.classifier.append(fc_layer)

        self.classifier = nn.Sequential(*self.classifier)

    def forward(self, x):
        # x shape: (batch_size, channels, depth, height, width)
        x = self.feature_extractor(x).flatten(1)
        return self.classifier(x)

    def configure_optimizers(self):
        optimizer = torch.optim.Adam(self.parameters(), lr=self.init_lr)
        scheduler = torch.optim.lr_scheduler.StepLR(optimizer, step_size=10, gamma=0.1)
        return [optimizer], [scheduler]

class CNN3D(Classifer):
    def __init__(self, input_dim=(3, 16, 28, 28), hidden_dim=128, num_layers=1, num_classes=9, use_bn=False, init_lr=1e-3, **kwargs):
        super().__init__(num_classes=num_classes, init_lr=init_lr)
        self.save_hyperparameters()

        self.hidden_dim = hidden_dim
        self.use_bn = use_bn
        self.bn_fc = [nn.BatchNorm1d(hidden_dim)] if self.use_bn else []
        self.num_layers = num_layers

        # Initialize convolutional layers
        self.feature_extractor = []
        for i in range(num_layers):
            if i == 0:  # First conv layer
                in_channels = input_dim[0]
                out_channels = 20
                k = 3  # Conv3d kernel size
                conv_layer = nn.Sequential(
                    nn.Conv3d(in_channels=in_channels, out_channels=out_channels, kernel_size=(k, k, k)),
                    nn.MaxPool3d(kernel_size=(2, 2, 2), stride=(2, 2, 2)),
                    nn.ReLU()
                )
            else:  # Subsequent conv layers
                k = 3
                bn_conv = [nn.BatchNorm3d(out_channels)] if self.use_bn else []
                conv_layer = nn.Sequential(
                    nn.Conv3d(in_channels=in_channels, out_channels=out_channels, kernel_size=(k, k, k)),
                    *bn_conv,
                    nn.MaxPool3d(kernel_size=(2, 2, 2), stride=(2, 2, 2)),
                    nn.ReLU()
                )

            self.feature_extractor.append(conv_layer)

            # Update channels for layers i > 0
            in_channels = out_channels
            out_channels *= 2

        self.feature_extractor = nn.Sequential(*self.feature_extractor)

        # Get the number of output features from conv layers
        num_features_before_fc = functools.reduce(operator.mul, list(self.feature_extractor(torch.rand(1, *input_dim)).shape[1:]))

        # Initialize fully connected layers
        self.classifier = []
        for i in range(num_layers):
            in_features = num_features_before_fc if i == 0 else self.hidden_dim

            if i == num_layers - 1:  # Final fc layer
                fc_layer = nn.Sequential(
                    nn.Linear(in_features, num_classes),
                    nn.Softmax(dim=-1)
                )
            else:  # Hidden fc layers
                fc_layer = nn.Sequential(
                    nn.Linear(in_features=in_features, out_features=self.hidden_dim),
                    *self.bn_fc,
                    nn.ReLU()
                )

            self.classifier.append(fc_layer)

        self.classifier = nn.Sequential(*self.classifier)

    def forward(self, x):
        # x shape: (batch_size, channels, depth, height, width)
        x = self.feature_extractor(x).flatten(1)
        return self.classifier(x)

    def configure_optimizers(self):
        optimizer = torch.optim.Adam(self.parameters(), lr=self.init_lr)
        scheduler = torch.optim.lr_scheduler.StepLR(optimizer, step_size=10, gamma=0.1)
        return [optimizer], [scheduler]
class ResNet18(Classifer):
    def __init__(self, num_classes=9, init_lr=1e-3, pretraining=False, **kwargs):
        super().__init__(num_classes=num_classes, init_lr=init_lr)
        self.save_hyperparameters()

        # Initialize a ResNet18 model
        weights_kwargs = {'weights': models.ResNet18_Weights.DEFAULT} if pretraining else {} 
        self.classifier = models.resnet18(**weights_kwargs)
        self.classifier.fc = nn.Linear(self.classifier.fc.in_features, num_classes)

        if not pretraining:
            self.classifier.apply(self.init_weights)

    def forward(self, x):
        # print('Size: ', x.size())
        batch_size, channels, width, height = x.size()
        x = rearrange(x, 'b c w h -> b c h w')
        return self.classifier(x)

class ResNet18_adapted(Classifer):
    def __init__(self, num_classes=9, init_lr=1e-3, pretraining=False, depth_handling='max_pool', **kwargs):
        super().__init__(num_classes=num_classes, init_lr=init_lr)
        self.save_hyperparameters()
        
        # Initialize a ResNet18 model
        weights_kwargs = {'weights': models.ResNet18_Weights.DEFAULT} if pretraining else {} 
        self.backbone = models.resnet18(**weights_kwargs)        
        self.classification_head = nn.Linear(self.backbone.fc.in_features, num_classes)
        self.backbone.fc = nn.Identity()
        self.pool = Reduce('b c h w -> b c 1 1', 'max') # max pooling
        
        # Add handling for depth dimension
        self.depth_handling = depth_handling
        
        if depth_handling == '3d_conv':
            # Replace first conv layer with 3D conv
            self.backbone.conv1 = nn.Conv3d(
                in_channels=3,
                out_channels=64,
                kernel_size=(3, 7, 7),
                stride=(1, 2, 2),
                padding=(1, 3, 3),
                bias=False
            )
            # Add a transition layer after first conv to go back to 2D
            self.transition = nn.Sequential(
                nn.BatchNorm3d(64),
                nn.ReLU(inplace=True),
                nn.MaxPool3d(kernel_size=(2, 1, 1), stride=(2, 1, 1))
            )
        
        if not pretraining:
            self.backbone.apply(self.init_weights)
            self.classification_head.apply(self.init_weights)

    def forward(self, x, return_logits=True, return_features=False, return_maps=False):
        # x shape: [batch_size, channels, depth, height, width]
        batch_size, channels, depth, height, width = x.size()
        
        if self.depth_handling == 'max_pool':
            # Method 1: Max pool across depth dimension
            x = x.max(dim=2)[0]  # Shape becomes [batch_size, channels, height, width]
            x = self.backbone.conv1(x)
            x = self.backbone.bn1(x)
            x = self.backbone.relu(x)
            x = self.backbone.maxpool(x)
            x = self.backbone.layer1(x)
            x = self.backbone.layer2(x)
            x = self.backbone.layer3(x)
            activation_map = self.backbone.layer4(x)
            
        elif self.depth_handling == 'avg_pool':
            # Method 2: Average pool across depth dimension
            x = x.mean(dim=2)  # Shape becomes [batch_size, channels, height, width]
            x = self.backbone.conv1(x)
            x = self.backbone.bn1(x)
            x = self.backbone.relu(x)
            x = self.backbone.maxpool(x)
            x = self.backbone.layer1(x)
            x = self.backbone.layer2(x)
            x = self.backbone.layer3(x)
            activation_map = self.backbone.layer4(x)
            
        elif self.depth_handling == 'slice_attention':
            # Method 3: Learn attention weights for each slice
            # First, reshape to treat depth as batch dimension
            x = x.permute(0, 2, 1, 3, 4).contiguous()
            x = x.view(-1, channels, height, width)
            
            # Get features for each slice
            features = self.backbone.conv1(x)
            features = self.backbone.bn1(features)
            features = self.backbone.relu(features)
            features = self.backbone.maxpool(features)
            features = self.backbone.layer1(features)
            
            # Reshape back to include depth
            features = features.view(batch_size, depth, -1)
            
            # Simple attention mechanism
            attention_weights = F.softmax(self.backbone.avgpool(features), dim=1)
            weighted_features = (features * attention_weights).sum(dim=1)
            
            # Continue through rest of network
            x = self.backbone.layer2(weighted_features)
            x = self.backbone.layer3(x)
            activation_map = self.backbone.layer4(x)

        elif self.depth_handling == '3d_conv':
            # Method 4: Start with 3D convolutions
            x = self.backbone.conv1(x)
            x = self.transition(x)
            
            # Reshape to 2D after initial 3D conv
            x = x.squeeze(2)  # Remove depth dimension
            
            # Continue through rest of the network
            x = self.backbone.bn1(x)
            x = self.backbone.relu(x)
            x = self.backbone.maxpool(x)
            x = self.backbone.layer1(x)
            x = self.backbone.layer2(x)
            x = self.backbone.layer3(x)
            activation_map = self.backbone.layer4(x)
        
        pooled_features = self.pool(activation_map).squeeze(dim=(2,3))

        # get objects to return
        return_objects = []
        if return_logits: # class prediction
            logits = self.classification_head(pooled_features)
            return_objects.append(logits)
        if return_features:
            return_objects.append(pooled_features)
        if return_maps:
            return_objects.append(activation_map)
                    
        return tuple(return_objects)

        
    def training_step(self, batch, batch_idx):
        return self.step_3d(batch, batch_idx, "train", self.training_outputs, visualize_localization=True)
    def validation_step(self, batch, batch_idx):
        return self.step_3d(batch, batch_idx, "val", self.validation_outputs)
    def test_step(self, batch, batch_idx):
        return self.step_3d(batch, batch_idx, "test", self.test_outputs)

class ResNet3D(Classifer):
    def __init__(self, num_classes=2, init_lr=1e-3, pretraining=False, **kwargs):
        super().__init__(num_classes=num_classes, init_lr=init_lr)
        self.save_hyperparameters()

        # Load the pretrained ResNet3D model
        weights_kwargs = {'weights': R3D_18_Weights.DEFAULT} if pretraining else {}
        self.backbone = r3d_18(**weights_kwargs)

        # Modify the model to remove the original classification head
        num_features = self.backbone.fc.in_features
        self.backbone.fc = nn.Identity()  # Remove the fully connected layer

        # Define pooling operation
        self.pool = Reduce('b c d h w -> b c 1 1 1', 'max') # max pooling

        # Define a new classification head
        self.classification_head = nn.Linear(num_features, num_classes)

    def forward(self, x, return_logits=True, return_features=False, return_maps=False):
        # Pass input through the backbone
        features = self.backbone.stem(x)
        features = self.backbone.layer1(features)
        features = self.backbone.layer2(features)
        features = self.backbone.layer3(features)
        activation_map = self.backbone.layer4(features)  # Activation maps from the last conv layer

        # pooling
        pooled_features = self.pool(activation_map).squeeze(dim=(2,3,4))
        
        # get objects to return
        return_objects = []
        if return_logits: # class prediction
            logits = self.classification_head(pooled_features)
            return_objects.append(logits)
        if return_features:
            return_objects.append(pooled_features)
        if return_maps:
            return_objects.append(activation_map)
                    
        return tuple(return_objects)

    def training_step(self, batch, batch_idx):
        return self.step_3d(batch, batch_idx, "train", self.training_outputs, visualize_localization=False)
    def validation_step(self, batch, batch_idx):
        return self.step_3d(batch, batch_idx, "val", self.validation_outputs)
    def test_step(self, batch, batch_idx):
        return self.step_3d(batch, batch_idx, "test", self.test_outputs)


class Swin3DModel(Classifer):
    def __init__(self, num_classes=2, init_lr=1e-3, pretraining=True, num_channels=3, **kwargs):
        super().__init__(num_classes=num_classes, init_lr=init_lr)
        self.save_hyperparameters()

        # Load the pretrained Swin3D model
        if pretraining:
            weights = Swin3D_B_Weights.DEFAULT
            self.backbone = swin3d_b(weights=weights)
        else:
            self.backbone = swin3d_b(weights=None)

        in_features = self.backbone.head.in_features
        self.backbone.head = nn.Identity()  # Remove the original head

        # Define pooling operation
        self.pool = Reduce('b c d h w -> b c 1 1 1', 'max') # max pooling

        # Define a new classification head
        self.classification_head = nn.Linear(in_features, num_classes)

    def forward(self, x, return_logits=True, return_features=False, return_maps=False):
        torch.distributed.breakpoint
        # Extract features using the backbone
        x = self.backbone.patch_embed(x)  # B _T _H _W C
        x = self.backbone.pos_drop(x)
        x = self.backbone.features(x)  # B _T _H _W C 
        x = self.backbone.norm(x)
        activation_map = x.permute(0, 4, 1, 2, 3)  # B, C, _T, _H, _W, Activation maps

        # pooling
        pooled_features = self.pool(activation_map).squeeze(dim=(2,3,4))

        # get objects to return
        return_objects = []
        if return_logits: # class prediction
            logits = self.classification_head(pooled_features)
            return_objects.append(logits)
        if return_features:
            return_objects.append(pooled_features)
        if return_maps:
            return_objects.append(activation_map)
                    
        return tuple(return_objects)
    
    def training_step(self, batch, batch_idx):
        return self.step_3d(batch, batch_idx, "train", self.training_outputs, visualize_localization=True)
    def validation_step(self, batch, batch_idx):
        return self.step_3d(batch, batch_idx, "val", self.validation_outputs)
    def test_step(self, batch, batch_idx):
        return self.step_3d(batch, batch_idx, "test", self.test_outputs)

NLST_CENSORING_DIST = {
    "0": 0.9851928130104401,
    "1": 0.9748317321074379,
    "2": 0.9659923988537479,
    "3": 0.9587252204657843,
    "4": 0.9523590830936284,
    "5": 0.9461840310101468,
}

class Cumulative_Probability_Layer(nn.Module):
    # adapted from: https://github.com/yala/Mirai/blob/master/onconet/models/cumulative_probability_layer.py
    def __init__(self, num_features, max_followup):
        super(Cumulative_Probability_Layer, self).__init__()

        # init model components
        self.hazard_fc = nn.Linear(num_features, max_followup) # hazard risk
        self.base_hazard_fc = nn.Linear(num_features, 1)  # baseline risk
        self.relu = nn.ReLU(inplace=True)

    def hazards(self, x):
        raw_hazard = self.hazard_fc(x)
        pos_hazard = self.relu(raw_hazard) # enforce positive hazard scores
        return pos_hazard

    def forward(self, x):
        hazards = self.hazards(x)
        cum_prob = torch.cumsum(hazards, dim=1) + self.base_hazard_fc(x)
        return cum_prob # logits

class RiskModel(Classifer):
    def __init__(self, num_classes=2, init_lr=1e-3, max_followup=6, backbone=None, clinical_features=[], **kwargs):
        super().__init__(num_classes=num_classes, init_lr=init_lr)
        self.save_hyperparameters(ignore=['backbone'])
        self.max_followup = max_followup
        self.clinical_features = clinical_features

        # Use the modified ResNet3D model directly
        self.backbone = backbone  # Assume backbone is an instance of the modified ResNet3D

        # get number of input features
        num_features = backbone.classification_head.in_features + len(clinical_features)

        # Define classification head
        self.classification_head = Cumulative_Probability_Layer(num_features=num_features,
                                                                max_followup=self.max_followup)

        # Initialize metrics
        self.auc = torchmetrics.AUROC(task="binary")
        self.iou_metric = torchmetrics.JaccardIndex(task="binary")
        self.dice_metric = torchmetrics.Dice()

    def forward(self, x, return_logits=True, return_features=False, return_maps=False, added_features=None):
        # Get logits and activation maps from the backbone
        pooled_features, activation_map = self.backbone(x, return_logits=False, return_features=True, return_maps=True)

        if added_features is not None:
            pooled_features = torch.cat([pooled_features, added_features], dim=1)

         # get objects to return
        return_objects = []
        if return_logits: # class prediction
            logits = self.classification_head(pooled_features)
            return_objects.append(logits)
        if return_features:
            return_objects.append(pooled_features)
        if return_maps:
            return_objects.append(activation_map)
                    
        return tuple(return_objects)

    def get_xy(self, batch):
        """
            x: (B, C, D, W, H) -  Tensor of CT volume
            y_seq: (B, T) - Tensor of cancer outcomes. a vector of [0,0,1,1,1, 1] means the patient got between years 2-3, so
            had cancer within 3 years, within 4, within 5, and within 6 years.
            y_mask: (B, T) - Tensor of mask indicating future time points are observed and not censored. For example, if y_seq = [0,0,0,0,0,0], then y_mask = [1,1,0,0,0,0], we only know that the patient did not have cancer within 2 years, but we don't know if they had cancer within 3 years or not.
            mask: (B, D, W, H) - Tensor of mask indicating which voxels are inside an annotated cancer region (1) or not (0).
                TODO: You can add more inputs here if you want to use them from the NLST dataloader.
                Hint: You may want to change the mask definition to suit your localization method

        """
        x = batch['x']
        y_seq = batch['y_seq'][:, :self.max_followup]
        y_mask = batch['y_mask'][:, :self.max_followup]

        region_annotation_mask = batch['mask']
        region_annotation_mask = (region_annotation_mask > 0).float()

        # # Debug statements
        # print(f"x shape: {x.shape}")  # Expected: (B, C, D, W, H)
        # print(f"y_seq shape: {y_seq.shape}")  # Expected: (B, T)
        # print(f"y_mask shape: {y_mask.shape}")  # Expected: (B, T)
        # print(f"region_annotation_mask shape: {region_annotation_mask.shape}")  # Expected: (B, D, W, H)")
        # print(f"region_annotation_mask unique values: {region_annotation_mask.unique()}")  # Should be [0, 1]
        
        return x, y_seq, y_mask, region_annotation_mask


    def step(self, batch, batch_idx, stage, outputs):
        x, y_seq, y_mask, region_annotation_mask = self.get_xy(batch)

        if self.clinical_features:
            clinical_features_dict = {}
            for k in self.clinical_features:
                # get feature type
                feature_type = clinical_feature_type[k]

                # vectorize clinical feature as numpy array
                clinical_feature_k = self.trainer.datamodule.vectorizer.transform(
                    {k: self.safely_to_numpy(batch[k])}, feature_type=feature_type
                )

                if feature_type == 'categorical':
                    clinical_feature_k[k] = np.argmax(clinical_feature_k[k], axis=1)

                # send back to torch 
                clinical_features_dict.update({k:torch.from_numpy(v) for k,v in clinical_feature_k.items()})

            # concatenate all features
            clinical_features = torch.stack(list(clinical_features_dict.values())).cuda().bfloat16().T # size: (B, len(clinical_features))
        else:
            clinical_features = None

        # Get risk scores and activation maps from your model
        y_hat, activation_map = self.forward(x, return_maps=True, added_features=clinical_features)  # y_hat: (B, T), activation_map: (B, C, D, H, W)
        
        # Compute classification loss (risk prediction loss)
        # Mask for right-censored follow-up in patients without cancer
        mask = torch.logical_or(torch.cumsum(y_seq, dim=1) > 0, y_mask)  # Corrected dim from 0 to 1
        classification_loss = F.binary_cross_entropy_with_logits(y_hat, y_seq, reduction='none')
        classification_loss = (classification_loss * mask).sum() / mask.sum()  # Masked average
        
        activation_map = activation_map.mean(dim=1, keepdim=True)

        # Resize mask to match activation map size
        region_annotation_mask_resized = F.interpolate(
            region_annotation_mask,
            size=activation_map.shape[2:],  # Match spatial dimensions (D', H', W')
            mode='nearest'  # Use nearest interpolation for masks
        ).float()

        # Normalize activation map using sigmoid
        activation_map_normalized = torch.sigmoid(activation_map)

        # Localization loss (using BCE loss)
        localization_loss = self.localization_loss_fn(activation_map_normalized, region_annotation_mask_resized)
        
        # Total loss
        lambda_loc = 0.5  # Adjust this weight as needed
        loss = classification_loss + lambda_loc * localization_loss
        
        # Log metrics
        metric_dict = {
            'classification_loss': classification_loss,
            'localization_loss': localization_loss,
            'loss': loss  # must reflect monitor_key in EarlyStopping callback
        }
        
        # Compute accuracy for each year
        for year in range(self.max_followup):
            if mask[:, year].sum() > 0:  # If any valid samples in year
                year_acc = self.accuracy(
                    y_hat[:, year][mask[:, year]],
                    y_seq[:, year][mask[:, year]]
                )
            else:
                year_acc = float('nan')
            metric_dict.update({f'{year+1}year_acc': year_acc})
        
        # Log metrics to wandb
        for metric_name, metric_value in metric_dict.items():
            self.log(f'{stage}_{metric_name}', metric_value, prog_bar=True, on_epoch=True, on_step=True, sync_dist=True)
        
        # Store the predictions and labels for use at the end of the epoch for AUC and C-Index computation
        outputs.append({
            "y_hat": y_hat.detach(),  # Logits for all risk scores
            "y_mask": y_mask,  # Tensor of when the patient was observed
            "y_seq": y_seq,  # Tensor of when the patient had cancer
            "y": batch["y"],  # If patient has cancer within self.max_followup years (bool)
            "time_at_event": batch["time_at_event"],  # Censor time (int)
            "attention_map": activation_map_normalized.detach(),
            "true_masks": region_annotation_mask_resized,
            "criteria": batch[self.trainer.datamodule.criteria],
            **{k: batch[k] for k in self.trainer.datamodule.group_keys}
        })

        return loss
    
    def training_step(self, batch, batch_idx):
        return self.step(batch, batch_idx, "train", self.training_outputs)
    def validation_step(self, batch, batch_idx):
        return self.step(batch, batch_idx, "val", self.validation_outputs)
    def test_step(self, batch, batch_idx):
        return self.step(batch, batch_idx, "test", self.test_outputs)

    def on_epoch_end(self, stage, outputs):
        y_hat = F.sigmoid(torch.cat([o["y_hat"] for o in outputs])) # get probabilities from logits
        y_seq = torch.cat([o["y_seq"] for o in outputs])
        y_mask = torch.cat([o["y_mask"] for o in outputs])

        # calculate metrics by year
        for i in range(self.max_followup):
            '''
                Filter samples for either valid negative (observed followup) at time i
                or known pos within range i (including if cancer at prev time and censoring before current time)
            '''
            valid_probs = y_hat[:, i][(y_mask[:, i] == 1) | (y_seq[:,i] == 1)]
            valid_labels = y_seq[:, i][(y_mask[:, i] == 1)| (y_seq[:,i] == 1)]

            # auc
            self.log("{}_{}year_auc".format(stage, i+1), self.auc(valid_probs, valid_labels.view(-1)), sync_dist=True, prog_bar=True)

            # confusion matrix metrics
            confmat_metrics = self.get_confmat_metrics(valid_probs, valid_labels.int())
            for metric_name, metric_value in confmat_metrics.items():
                self.log(f"{stage}_{i+1}year_{metric_name}", metric_value, sync_dist=True, prog_bar=True)

        # calculate concordance index
        y = torch.cat([o["y"] for o in outputs])
        time_at_event = torch.cat([o["time_at_event"] for o in outputs])

        if y.sum() > 0 and self.max_followup == 6:
            c_index = concordance_index(time_at_event.cpu().numpy(), y_hat.detach().cpu().numpy(), y.cpu().numpy(), NLST_CENSORING_DIST)
        else:
            c_index = 0
        self.log("{}_c_index".format(stage), c_index, sync_dist=True, prog_bar=True)

        # Compute localization metrics
        attention_maps = torch.cat([o["attention_map"] for o in outputs])
        true_masks = torch.cat([o["true_masks"] for o in outputs])

        iou_score = self.iou_metric(attention_maps, true_masks.int())
        dice_score = self.dice_metric(attention_maps, true_masks.int())

        self.log(f'{stage}_IoU', iou_score, sync_dist=True, prog_bar=True)
        self.log(f'{stage}_Dice', dice_score, sync_dist=True, prog_bar=True)

    def on_train_epoch_end(self):
        self.on_epoch_end("train", self.training_outputs)
        self.training_outputs = []

    def on_validation_epoch_end(self):
        self.on_epoch_end("val", self.validation_outputs)
        self.roc_analysis_across_nodes(self.validation_outputs, 'val set')
        self.validation_outputs = []

    def on_test_epoch_end(self):
        self.on_epoch_end("test", self.test_outputs)
        self.roc_analysis_across_nodes(self.test_outputs, 'test set')
        self.test_outputs = []

    def get_outputs_across_samples(self, split_outputs, output_keys=['y_seq', 'y_hat', 'y_mask', 'criteria']):
        # collect outputs across samples into a single tensor
        output_across_samples = {}
        for k in [*output_keys, *self.trainer.datamodule.group_keys]: 
            output = torch.cat([o[k] for o in split_outputs])
            if k == 'y_hat':
                output = F.sigmoid(output)
            output_across_samples.update({k: output})
        
        return output_across_samples

    def roc_analysis(self, output_across_nodes, plot_label):
        # unpack data
        y_seq = np.where(output_across_nodes['y_mask'], output_across_nodes['y_seq'], 0)
        y_hat = np.where(output_across_nodes['y_mask'], output_across_nodes['y_hat'], 0)
        criteria = np.where(output_across_nodes['y_mask'], np.tile(output_across_nodes['criteria'], (self.max_followup, 1)).T, 0)
        group_data = {k:v for k,v in output_across_nodes.items() if k in self.trainer.datamodule.group_keys}

        # ensure 2D for plotting
        y_hat = y_hat[:, np.newaxis] if y_hat.ndim == 1 else y_hat
        y_seq = y_seq[:, np.newaxis] if y_seq.ndim == 1 else y_seq

        # generate plots
        roc_plot = self.generate_followup_roc(y_seq, y_hat, criteria)
        print('ROC curve generated.')

        subgroup_roc_plots_by_year = []
        if group_data:
            for year in range(self.max_followup):
                subgroup_roc_plot = self.generate_subgroup_roc(y_seq[:, year], 
                                                               y_hat[:, year], 
                                                               criteria[:, year],
                                                               group_data,
                                                               plot_label=f'{self.trainer.datamodule.criteria}, year{year+1}')
                subgroup_roc_plots_by_year.append(subgroup_roc_plot)
                print(f'Subgroup ROC curve generated for year {year+1}.')
        
        # generate plot names
        plot_name = f'ROC, {plot_label}, full {self.max_followup}-year followup, epoch{self.current_epoch}'
        subgroup_plot_names_by_year = [f'ROC by subgroups, {plot_label} @year{year+1}, epoch{self.current_epoch}' 
                                       for year in range(self.max_followup)]
        
        # log plots
        if self.logger.experiment:
            wandb_logger = self.logger
            wandb_logger.log_image(key=plot_name, images=[roc_plot])
            if group_data:
                for year in range(self.max_followup):
                    wandb_logger.log_image(key=subgroup_plot_names_by_year[year], images=[subgroup_roc_plots_by_year[year]])


    def generate_followup_roc(self, y, y_hat, criteria):
        fig, ax = plt.subplots(ncols=1, nrows=1, figsize=(8, 8))
        colors = cm.rainbow(np.linspace(0, 1, self.max_followup))

        for year in range(self.max_followup):
            plot_chance_level = True if year == self.max_followup - 1 else False # plot on final year

            self.plot_roc_operation_point(y[:, year],
                                        criteria[:, year],
                                        ax=ax,
                                        plot_label=f'{self.trainer.datamodule.criteria}, year{year+1}',
                                        color=colors[year])

            RocCurveDisplay.from_predictions(y[:, year],
                                            y_hat[:, year],
                                            name=f'year{year+1}',
                                            plot_chance_level=plot_chance_level,
                                            ax=ax,
                                            color=colors[year])

        ax.legend(loc='lower right', prop={'size': 8})
        plt.close()

        return fig<|MERGE_RESOLUTION|>--- conflicted
+++ resolved
@@ -541,10 +541,6 @@
                         wandb_logger.log_image(key=plot_name, images=[localization_fig])                 
     
         return total_loss
-<<<<<<< HEAD
-        
-=======
->>>>>>> 944b795f
 class MLP(Classifer):
     def __init__(self, input_dim=28*28*3, hidden_dim=128, num_layers=1, num_classes=9, use_bn=False, init_lr=1e-3, **kwargs):
         super().__init__(num_classes=num_classes, init_lr=init_lr)
