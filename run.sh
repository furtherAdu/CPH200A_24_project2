python scripts/main.py \
    --train True \
    --model_name resnet3d \
    --dataset_name nlst \
<<<<<<< HEAD
    --batch_size 6 \
=======
    --nlst.batch_size 2 \
>>>>>>> 1bbe7a94
    --num_workers 0 \
    --use_data_augmentation True \
    --pretraining True \
    --class_balance True
<|MERGE_RESOLUTION|>--- conflicted
+++ resolved
@@ -2,11 +2,7 @@
     --train True \
     --model_name resnet3d \
     --dataset_name nlst \
-<<<<<<< HEAD
     --batch_size 6 \
-=======
-    --nlst.batch_size 2 \
->>>>>>> 1bbe7a94
     --num_workers 0 \
     --use_data_augmentation True \
     --pretraining True \
